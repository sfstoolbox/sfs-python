--- conflicted
+++ resolved
@@ -377,13 +377,8 @@
     return im
 
 
-<<<<<<< HEAD
 def level(p, grid, *, xnorm=None, power=False, cmap='viridis_clip',
-          vmax=3, vmin=-50, **kwargs):
-=======
-def level(p, grid, *, xnorm=None, power=False, cmap=None, vmax=3, vmin=-50,
-          colorbar_kwargs=None, **kwargs):
->>>>>>> cd74a177
+          vmax=3, vmin=-50, colorbar_kwargs=None, **kwargs):
     """Two-dimensional plot of level (dB) of sound field.
 
     Takes the same parameters as `sfs.plot2d.amplitude()`.
